import datetime
import logging
import os
import pathlib
import re
import sys
import time
import urllib.parse
from collections import Counter
from dataclasses import dataclass, field
from typing import Any, Collection, Optional

import requests
from azure.devops.connection import Connection
from azure.devops.released.git import (Comment, CommentPosition,
                                       CommentThreadContext,
                                       GitBaseVersionDescriptor, GitClient,
                                       GitCommitDiffs, GitPullRequest,
                                       GitPullRequestCommentThread,
                                       GitPullRequestIteration,
                                       GitPullRequestSearchCriteria,
                                       GitTargetVersionDescriptor, IdentityRef,
                                       IdentityRefWithVote,
                                       WebApiCreateTagRequestData,
                                       WebApiTagDefinition)
from azure.devops.v7_1.policy import PolicyClient, PolicyEvaluationRecord
from azure.identity import ManagedIdentityCredential
from injector import inject
from jsonpath import JSONPath
from msrest.authentication import BasicAuthentication, OAuthTokenAuthentication

from comment_search import CommentSearchResult, get_comment_id_marker
from config import (ATTRIBUTES_WITH_PATTERNS, Config, ConfigLoader,
                    JsonPathCheck, MatchType, PolicyEvaluationChecks, Rule)
from file_diff import FileDiff
from pr_review_state import PrReviewState
from run_state import RunState
from suggestions import Suggester
from voting import NO_VOTE, is_vote_allowed, map_int_vote

# See https://learn.microsoft.com/en-us/rest/api/azure/devops/git/pull-requests/get-pull-requests?view=azure-devops-rest-7.0&tabs=HTTP for help with what's possible.

branch_pat = re.compile('^refs/heads/')

log_start = "*" * 100

POLICY_DISPLAY_NAME_JSONPATH = JSONPath('$.configuration.settings.displayName')

# App ID of the Azure DevOps REST API itself (not of a specific org or project)
ADO_REST_API_AUTH_SCOPE = '499b84ac-1321-427f-aa17-267ca6975798/.default'


@inject
@dataclass
class Runner:
	config_loader: ConfigLoader
	logger: logging.Logger
	suggester: Suggester

	config: Config = field(init=False)
	git_client: GitClient = field(init=False)
	policy_client: PolicyClient = field(init=False)
	rest_api_kwargs: dict[str, Any] = field(init=False)
	pr_url_to_latest_commit_seen: dict[str, str] = field(default_factory=dict, init=False)

	def run(self) -> None:
		# Log the docker image build timestamp for easier debugging.
		self.log_docker_image_build_timestamp()

		while True:
			try:
				reload_info = self.config_loader.load_config()
				self.config = reload_info.config
				if reload_info.is_fresh:
					self.pr_url_to_latest_commit_seen.clear()

				state = RunState()
				self.review_prs(state)
			except:
				self.logger.exception(f"Error while trying to load the config or get pull requests to review.")

			wait_after_review_s = self.config.get('wait_after_review_s')
			if wait_after_review_s is not None:
				self.logger.debug("Waiting %s seconds before the next review.", wait_after_review_s)
				time.sleep(wait_after_review_s)
			else:
				break

	def log_docker_image_build_timestamp(self) -> None:
		this_dir = os.path.dirname(__file__)
		timestamp_file_path = os.path.join(this_dir, '.docker_image_build_timestamp')
		if pathlib.Path(timestamp_file_path).exists():
			with open(timestamp_file_path, 'r') as f:
				docker_image_build_timestamp = f.read().strip()
				self.logger.info(f"Current time: {datetime.datetime.now(datetime.timezone.utc).strftime('%Y-%m-%d %H:%M:%S')}"
						f" | Docker Image Build Date: {docker_image_build_timestamp}")

	def _make_comment_stat_key(self, comment: Comment) -> tuple:
		author: IdentityRef = comment.author # type: ignore
		return (author.display_name, author.unique_name, comment.comment_type)

	def gather_comment_stats(self, threads: Collection[GitPullRequestCommentThread]) -> None:
		for thread in threads:
			comments: Collection[Comment] = thread.comments # type: ignore
			for comment in comments:
				if not comment.is_deleted:
					self.comment_stats[self._make_comment_stat_key(comment)] += 1

	def display_stats(self) -> None:
		if self.logger.isEnabledFor(logging.INFO) and len(self.comment_stats) > 0:
			s = f"{log_start}\nComment stats:\nCount | Author & Comment Type\n"
			num_top_commenters_to_show = self.config.get('num_top_commenters_to_show', 12)
			for (name, unique_name, comment_type), count in self.comment_stats.most_common(num_top_commenters_to_show):
				s += f"  {count: 5d} | {name} ({unique_name}) ({comment_type})\n"
			s += log_start
			self.logger.info(s)

	def review_prs(self, state: RunState) -> None:
		personal_access_token = self.config.get('PAT')
		if not personal_access_token:
			personal_access_token = os.environ.get('CR_ADO_PAT')
			self.config['PAT'] = personal_access_token

		if personal_access_token:
			credentials = BasicAuthentication('', personal_access_token)
			self.rest_api_kwargs = {'auth': ('', personal_access_token)}

		else:
			managed_identity_client_id = os.environ.get('CR_MANAGED_IDENTITY_CLIENT_ID')
			if managed_identity_client_id:
				managed_identity_credential = ManagedIdentityCredential(client_id=managed_identity_client_id)
				token = managed_identity_credential.get_token(ADO_REST_API_AUTH_SCOPE)
				token_dict = {'access_token': token.token}
				credentials = OAuthTokenAuthentication(managed_identity_client_id, token_dict)
				self.rest_api_kwargs = {'headers': {"Authorization": f"Bearer {token.token}"}}

			else:
				raise ValueError("No personal access token and no managed identity client ID provided. Please set one of the environment variables CR_ADO_PAT or CR_MANAGED_IDENTITY_CLIENT_ID or set 'PAT' in the config file.")

		organization_url = self.config['organization_url']
		project = self.config['project']
		repository_name = self.config['repository_name']
		connection = Connection(base_url=organization_url, creds=credentials)
		self.git_client = connection.clients.get_git_client()
		self.policy_client = connection.clients_v7_1.get_policy_client()
		# TODO Try to get the current user's email and ID, but getting auth issues:
		# Try to get the client says "The requested resource requires user authentication: https://app.vssps.visualstudio.com/_apis".
		# from azure.devops.released.profile.profile_client import ProfileClient
		# profile_client: ProfileClient = connection.clients.get_profile_client()
		# r = profile_client.get_profile('me')

		status = self.config.get('status', 'active')
		top = self.config.get('top', 50)
		pr_branch = self.config.get('pr_branch')
		target_branch = self.config.get('target_branch')
		source_ref = f'refs/heads/{urllib.parse.quote(pr_branch)}' if pr_branch else None
		target_ref = f'refs/heads/{urllib.parse.quote(target_branch)}' if target_branch else None
		search = GitPullRequestSearchCriteria(repository_id=repository_name, status=status, source_ref_name=source_ref, target_ref_name=target_ref)
		prs: Collection[GitPullRequest] = self.git_client.get_pull_requests(repository_name, search, project, top=top)
		self.logger.debug("Found %d pull request(s).", len(prs))
		self.comment_stats = Counter()
		for pr in prs:
			pr_url = f"{organization_url}/{urllib.parse.quote(project)}/_git/{urllib.parse.quote(repository_name)}/pullrequest/{pr.pull_request_id}"
			try:
				self.review_pr(pr, pr_url, state)

				# Only acknowledge reviewing after successfully going through all rules.
				# This could help to get around rate limiting.
				self.pr_url_to_latest_commit_seen[pr_url] = pr.last_merge_source_commit # type: ignore
			except:
				self.logger.exception(f"Error while reviewing pull request called \"{pr.title}\" at {pr_url}")

		if self.config.get('is_stats_enabled'):
			self.display_stats()


	def review_pr(self, pr: GitPullRequest, pr_url: str, run_state: RunState):
		pr_review_state = PrReviewState()
		project = self.config['project']
		repository_id = pr.repository.id # type: ignore
		rules = self.config['rules']

		user_id = self.config['user_id']
		is_dry_run = self.config.get('is_dry_run', False) or False

		pr_author: IdentityRef = pr.created_by # type: ignore
		reviewers: list[IdentityRefWithVote] = pr.reviewers # type: ignore
		self.logger.debug(f"%s\n%s\nBy %s (%s)\n%s", log_start, pr.title, pr_author.display_name, pr_author.unique_name, pr_url)

		reviewer: Optional[IdentityRefWithVote] = None
		for r in reviewers:
			if r.id == user_id:
				reviewer = r
				break

		if reviewer is None:
			reviewer = IdentityRefWithVote(id=user_id)

		threads: Optional[list[GitPullRequestCommentThread]] = None

		if self.config.get('is_stats_enabled'):
			threads = self.git_client.get_threads(repository_id, pr.pull_request_id, project=project)
			assert threads is not None
			self.gather_comment_stats(threads)

		# TODO Make comments to delete configurable and support patterns.
		# delete_comment = "Automated comment: Please add a space after `//`."
		# threads = self.delete_comments(pr, pr_url, project, repository_id, delete_comment)

		if not is_dry_run and pr.status == 'completed':
			# Don't comment on pull requests that are completed because the PR author likely won't act on the comments
			# anyway (and voting is disabled on completed PRs). But when debugging the rules, it's useful to see what
			# the comments would have been.
			return

		policy_evaluations: Optional[list[dict]] = None
		file_diffs = self.get_diffs(pr, pr_url)

		reset_votes_after_changes = self.config.get('reset_votes_after_changes')
		if reset_votes_after_changes is not None:
			try:
				threads = self.check_votes(pr, pr_url, project, is_dry_run, reviewer, reset_votes_after_changes, threads)
			except:
				self.logger.exception("Error while trying to reset votes after changes for \"%s\" at %s", pr.title, pr_url)

		for rule in rules:
			# All checks must match.
			if (author_regex := rule.get('author_regex')) is not None:
				if not author_regex.match(pr_author.display_name) and not author_regex.match(pr_author.unique_name):
					continue

			match_found = True
			for name in ATTRIBUTES_WITH_PATTERNS:
				if (regex := rule.get(f'{name}_regex')) is not None:
					val = getattr(pr, name)
					if val is not None and not regex.match(val):
						match_found = False
						break

			if rule.get('is_imperative_title_enforced'):
				if self.is_imperative(str(pr.title)):
					match_found = False

			is_draft_req = rule.get('is_draft')
			if is_draft_req is not None and is_draft_req != pr.is_draft:
				match_found = False

			if not match_found:
				continue

			# Check policy evaluations before checking files because there are often issues when checking files.
			rule_policy_checks = rule.get('policy_checks')
			if rule_policy_checks is not None:
				match_found, policy_evaluations = self.check_policies(pr, pr_url, policy_evaluations, rule_policy_checks)

				if not match_found:
					continue

			comment = rule.get('comment')
			comment_id = rule.get('comment_id')
			path_regex = rule.get('path_regex')
			if path_regex is not None:
				match_found, threads = self.check_diff(pr, pr_url, project, is_dry_run, pr_author, threads, pr_review_state, file_diffs, rule, comment, comment_id, path_regex)

			if not match_found:
				continue

			self.logger.debug("Rule matches: %s", rule)

			optional_reviewers = rule.get('add_optional_reviewers')
			required_reviewers = rule.get('require')
			tags = rule.get('add_tags')
			new_title = rule.get('new_title')
			requeue = rule.get('requeue')

			if tags is not None:
				self.add_tags(pr, pr_url, project, is_dry_run, tags)

			# Don't comment on the PR overview for an issue with a diff.
			diff_regex = rule.get('diff_regex')
			if comment is not None and diff_regex is None:
				threads = threads or self.git_client.get_threads(repository_id, pr.pull_request_id, project=project)
				existing_comment_info = self.find_comment(threads, comment, comment_id)
				if existing_comment_info is None:
					self.send_comment(pr, pr_url, is_dry_run, pr_author, rule, comment, threads, pr_review_state, comment_id=comment_id)
				else:
					self.update_comment(pr, pr_url, is_dry_run, pr_author, rule, comment, comment_id, existing_comment_info)

			if optional_reviewers is not None:
				self.add_optional_reviewers(pr, pr_url, project, pr_author, is_dry_run, reviewers, optional_reviewers)

			if required_reviewers is not None:
				self.add_required_reviewers(pr, pr_url, project, pr_author, is_dry_run, reviewers, required_reviewers)

			if new_title is not None:
				self.set_new_title(pr, pr_url, project, is_dry_run, new_title)

			if requeue is not None:
				if policy_evaluations is None:
					project_id = pr.repository.project.id # type: ignore
					policy_evaluations_: list[PolicyEvaluationRecord] = self.policy_client.get_policy_evaluations(project, f'vstfs:///CodeReview/CodeReviewId/{project_id}/{pr.pull_request_id}')
					policy_evaluations = [c.as_dict() for c in policy_evaluations_]
				requeue_comment = rule.get('requeue_comment')
				if requeue_comment is not None:
					threads = threads or self.git_client.get_threads(repository_id, pr.pull_request_id, project=project)
				self.requeue_policy(pr, pr_url, project, is_dry_run, policy_evaluations, threads, requeue, rule, run_state, pr_review_state)

			vote = rule.get('vote')
			# Votes were converted when the config was loaded.
			assert vote is None or isinstance(vote, int), f"Vote must be an integer. Got: {vote} with type: {type(vote)}"
			# Can't vote on a draft.
			if not pr.is_draft and is_vote_allowed(reviewer.vote, vote):
				assert vote is not None
				reviewer.vote = vote
				vote_str = map_int_vote(vote)
				if not is_dry_run:
					self.logger.info("SETTING VOTE: '%s'\nTitle: \"%s\"\nBy %s (%s)\n%s", vote_str, pr.title, pr_author.display_name, pr_author.unique_name, pr_url)
					self.git_client.create_pull_request_reviewer(reviewer, repository_id, pr.pull_request_id, reviewer_id=user_id, project=project)
				else:
					self.logger.info("Would vote: '%s'\nTitle: \"%s\"\nBy %s (%s)\n%s", vote_str, pr.title, pr_author.display_name, pr_author.unique_name, pr_url)

	def check_votes(self, pr: GitPullRequest, pr_url: str, project: str, is_dry_run: bool, reviewer: IdentityRefWithVote, reset_votes_after_changes: Collection[int], threads: Optional[list[GitPullRequestCommentThread]]) -> list[GitPullRequestCommentThread] | None:
		if pr.is_draft or reviewer.vote not in reset_votes_after_changes:
			# Nothing to reset.
			return threads

		repository_id = pr.repository.id # type: ignore
		user_id = reviewer.id

		# Reset the vote if there is a change to the PR.
		iterations: list[GitPullRequestIteration] = self.git_client.get_pull_request_iterations(repository_id, pr.pull_request_id, project=project, include_commits=False)
		if len(iterations) == 0:
			# There are no changes. Shouldn't happen.
			# Maybe it can happen if someone removes commits or make a pull request with no commits?
			return threads

		iterations.sort(key=lambda i: i.updated_date) # type: ignore

		last_iteration = iterations[-1]
		if threads is None:
			threads = self.git_client.get_threads(repository_id, pr.pull_request_id, project=project)
			assert threads is not None
		threads.sort(key=lambda t: t.last_updated_date, reverse=True) # type: ignore

		# Find the latest thread where the user voted after the last iteration.
		for t in threads:
			thread_last_updated_date = t.last_updated_date
			if thread_last_updated_date is None:
				# Should not happen.
				continue
			if thread_last_updated_date <= last_iteration.updated_date:
				# There are no more threads to check because the rest are before the last iteration.
				break
			if (comments := t.comments) is not None \
					and len(comments) > 0 \
					and comments[0].author.id == user_id \
					and (props := t.properties) is not None \
					and (vote_result := props.get('CodeReviewVoteResult')) is not None \
					and (vote := vote_result.get('$value')) is not None:
				self.logger.debug("Found vote '%s' at %s > %s", vote, thread_last_updated_date, last_iteration.updated_date)
				# We found a vote for the user after the last iteration so we don't need to reset the vote.
				return threads

		reviewer.vote = NO_VOTE
		if not is_dry_run:
			self.logger.info("RESETTING VOTE for: \"%s\"\n  URL: %s", pr.title, pr_url)
			self.git_client.create_pull_request_reviewer(reviewer, repository_id, pr.pull_request_id, reviewer_id=user_id, project=project)
		else:
			self.logger.info("Would reset vote for \"%s\" because the PR has changed.\n  URL: %s", pr.title, pr_url)
		return threads

	def check_diff(self, pr: GitPullRequest, pr_url: str, project: str, is_dry_run: bool, pr_author: IdentityRef, threads: Optional[list[GitPullRequestCommentThread]], pr_review_state: PrReviewState, file_diffs: list[FileDiff], rule: Rule, comment: Optional[str], comment_id: Optional[str], path_regex: re.Pattern):
		match_found = False
		diff_regex = rule.get('diff_regex')
		for file_diff in file_diffs:
			if not path_regex.match(file_diff.path):
				continue
			if diff_regex is None:
				# The path_regex matched and we don't need to check the diff.
				match_found = True
				break
			else:
				if file_diff.diff is not None:
					# Handle edit.
					for block in file_diff.diff['blocks']:
						change_type = block['changeType']
						if change_type == 0 or change_type == 2:
							continue
						assert change_type == 1 or change_type == 3, f"Unexpected change type: {change_type}"
						first_line_num = block['mLine']
						for start_line_num, line in enumerate(block['mLines'], start=first_line_num):
							local_match_found, threads = self.check_line_diff(pr, pr_url, project,  is_dry_run, pr_author, threads, rule, pr_review_state, comment, comment_id, diff_regex, file_diff, start_line_num, line)
							match_found = match_found or local_match_found

						if diff_regex.flags & re.MULTILINE:
							text = '\n'.join(block['mLines'])
							local_match_found, threads = self.check_text_diff(pr, pr_url, project, is_dry_run, pr_author, threads, rule, pr_review_state, file_diff, text, comment, comment_id, diff_regex, first_line_num)
							match_found = match_found or local_match_found
				if file_diff.contents is not None:
					# Handle add.
					lines = file_diff.contents.splitlines()
					# File line numbers are 1-based in the ADO API and UI.
					first_line_num = 1
					for start_line_num, line in enumerate(lines, first_line_num):
						local_match_found, threads = self.check_line_diff(pr, pr_url, project,  is_dry_run, pr_author, threads, rule, pr_review_state, comment, comment_id, diff_regex, file_diff, start_line_num, line)
						match_found = match_found or local_match_found

					if diff_regex.flags & re.MULTILINE:
						local_match_found, threads = self.check_text_diff(pr, pr_url, project, is_dry_run, pr_author, threads, rule, pr_review_state, file_diff, file_diff.contents, comment, comment_id, diff_regex, first_line_num)
						match_found = match_found or local_match_found
		return match_found, threads

	def add_optional_reviewers(self, pr: GitPullRequest, pr_url: str, project: str, pr_author: IdentityRef, is_dry_run: bool, reviewers: list[IdentityRefWithVote], optional_reviewers: Collection[str]):
		for optional_reviewer in optional_reviewers:
			is_already_optional = False
			for req in reviewers:
				if req.id == optional_reviewer:
					is_already_optional = not req.has_declined
					break
			else:
				req = IdentityRefWithVote(id=optional_reviewer)
				reviewers.append(req)
			if not is_already_optional:
				if not is_dry_run:
					self.logger.info("ADDING OPTIONAL REVIEWER: %s\nTitle: \"%s\"\nBy %s (%s)\n%s", optional_reviewer, pr.title, pr_author.display_name, pr_author.unique_name, pr_url)
					repository_id = pr.repository.id # type: ignore
					self.git_client.create_pull_request_reviewer(req, repository_id, pr.pull_request_id, reviewer_id=optional_reviewer, project=project)
				else:
					self.logger.info("Would add optional reviewer: %s\nTitle: \"%s\"\nBy %s (%s)\n%s", optional_reviewer, pr.title, pr_author.display_name, pr_author.unique_name, pr_url)

	def add_required_reviewers(self, pr: GitPullRequest, pr_url: str, project: str, pr_author: IdentityRef, is_dry_run: bool, reviewers: list[IdentityRefWithVote], required_reviewers: str | Collection[str]):
		if isinstance(required_reviewers, str):
			required_reviewers = (required_reviewers, )

		for required_reviewer in required_reviewers:
			is_already_required = False
			for req in reviewers:
				if req.id == required_reviewer:
					is_already_required = req.is_required
					req.is_required = True
					break
			else:
				req = IdentityRefWithVote(is_required=True, id=required_reviewer)
				reviewers.append(req)
			if not is_already_required:
				if not is_dry_run:
					self.logger.info("REQUIRING: %s\nTitle: \"%s\"\nBy %s (%s)\n%s", required_reviewer, pr.title, pr_author.display_name, pr_author.unique_name, pr_url)
					repository_id = pr.repository.id # type: ignore
					self.git_client.create_pull_request_reviewer(req, repository_id, pr.pull_request_id, reviewer_id=required_reviewer, project=project)
				else:
					self.logger.info("Would require: %s\nTitle: \"%s\"\nBy %s (%s)\n%s", required_reviewer, pr.title, pr_author.display_name, pr_author.unique_name, pr_url)

	def add_tags(self, pr: GitPullRequest, pr_url: str, project: str, is_dry_run: bool, tags: list[str]):
		if pr.labels is None:
			pr.labels = []
		for tag in tags:
			normalized_tag = tag.casefold()
			if not any(label.name.casefold() == normalized_tag for label in pr.labels):
				if not is_dry_run:
					repository_id = pr.repository.id # type: ignore
					label = WebApiCreateTagRequestData(tag)
					self.logger.info("ADDING TAG: \"%s\"\nTitle: \"%s\"\n%s", tag, pr.title, pr_url)
					label_info = self.git_client.create_pull_request_label(label, repository_id, pr.pull_request_id, project=project)
				else:
					self.logger.info("Would add tag: \"%s\"\nTitle: \"%s\"\n%s", tag, pr.title, pr_url)
					label_info = WebApiTagDefinition(name=tag)
				pr.labels.append(label_info)

	def check_policies(self, pr: GitPullRequest, pr_url: str, policy_evaluations: Optional[list[dict]], rule_policy_checks: list[PolicyEvaluationChecks]) -> tuple[bool, list[dict]]:
		project_id = pr.repository.project.id # type: ignore
		project = self.config['project']
		if policy_evaluations is None:
			policy_evaluations_: list[PolicyEvaluationRecord] = self.policy_client.get_policy_evaluations(project, f'vstfs:///CodeReview/CodeReviewId/{project_id}/{pr.pull_request_id}')
			policy_evaluations = [c.as_dict() for c in policy_evaluations_]
			# Takes too much space in output. Feel free to temporarily uncomment for debugging.
			"""
			if self.logger.isEnabledFor(logging.DEBUG):
				self.logger.debug("Policy evaluations: %s\nfor %s", json.dumps(policy_evaluations, indent=2), pr_url)
			"""
		all_rules_match = all(self.is_rule_match_policy_evals(r, policy_evaluations) for r in rule_policy_checks)
		return all_rules_match, policy_evaluations

	def is_rule_match_policy_evals(self, rule_policy_check: PolicyEvaluationChecks, policy_evaluations: list[dict]) -> bool:
		"""
		:returns: `True` if any of the policy evaluations match the rule.
		"""
		result = any(self.is_policy_rule_match(rule_policy_check, policy_evaluation) for policy_evaluation in policy_evaluations)
		match_type = rule_policy_check['match_type']
		if match_type == MatchType.NOT_ANY:
			result = not result
		self.logger.debug("Policy check %s found match: %s", rule_policy_check, result)
		return result

	def is_policy_rule_match(self, rule_policy_check: PolicyEvaluationChecks, policy_evaluation: dict) -> bool:
		"""
		:returns: `True` if the policy evaluation matches the rule.
		"""
		return all(self.is_check_match(check, policy_evaluation) for check in rule_policy_check['evaluation_checks'])

	def is_check_match(self, check: JsonPathCheck, data: dict) -> bool:
		"""
		:returns: `True` if the check matches the data.
		"""
		matches = check['json_path_'].search(data)
		if matches is None or len(matches) == 0:
			return False
		self.logger.debug("JSON Path '%s' matches: %s", check['json_path'], matches)
		if (pat := check.get('regex')) is not None:
			# `None` can be in matches maybe when a value such as a status is not set?
			return any(m is not None and pat.match(str(m)) for m in matches)
		return True

	def check_text_diff(self, pr: GitPullRequest, pr_url: str, project: str, is_dry_run: bool, pr_author: IdentityRef, threads: Optional[list[GitPullRequestCommentThread]], rule: Rule, pr_review_state: PrReviewState, file_diff: FileDiff, text: str, comment: Optional[str], comment_id: Optional[str], diff_regex: re.Pattern, first_line_num: int):
		match_found = False
		for m in diff_regex.finditer(text):
			start_line_num = first_line_num + text.count('\n', 0, m.start())
			start_offset = m.start() - text.rfind('\n', 0, m.start())
			end_line_num = start_line_num + text.count('\n', m.start(), m.end())
			end_offset = m.end() - text.rfind('\n', 0, m.end())
			matching_text = text[m.start():m.end()]
			local_match_found, threads = self.handle_diff_found(pr, pr_url, project, is_dry_run, pr_author, threads, rule, pr_review_state, matching_text, comment, comment_id, file_diff, start_line_num, start_offset, end_line_num, end_offset)
			match_found = match_found or local_match_found
		return match_found, threads

	def check_line_diff(self, pr: GitPullRequest, pr_url: str, project: str, is_dry_run: bool, pr_author, threads: Optional[list[GitPullRequestCommentThread]], rule: Rule, pr_review_state: PrReviewState, comment: Optional[str], comment_id: Optional[str], diff_regex: re.Pattern, file_diff: FileDiff, line_num: int, line: str):
		match_found = False
		if (m := diff_regex.match(line)):
			self.logger.debug("Matched diff regex: %s for line \"%s\"\nURL: %s", diff_regex.pattern, line, pr_url)
			matching_text = m.group(0)
			# The docs say that the offsets are 0-based, but they seem to be 1-based.
			# Need to add one for some reason, but it's not needed when commenting on multiple lines.
			# Maybe the line starts with a newline when checking multiple lines?
			return self.handle_diff_found(pr, pr_url, project, is_dry_run, pr_author, threads, rule, pr_review_state, matching_text, comment, comment_id, file_diff, line_num, 1 + m.start(), line_num, 1 + m.end())
		return match_found, threads
<<<<<<< HEAD

	def handle_diff_found(self, pr: GitPullRequest, pr_url: str, project: str, is_dry_run: bool, pr_author, threads: Optional[list[GitPullRequestCommentThread]], rule: Rule, pr_review_state: PrReviewState, text: str, comment: Optional[str], comment_id: Optional[str], file_diff: FileDiff, start_line_num: int, start_offset: int, end_line_num: int, end_offset: int):
=======
	
	def handle_diff_found(self, pr: GitPullRequest, pr_url: str, project: str, is_dry_run: bool, pr_author, threads: Optional[list[GitPullRequestCommentThread]], rule: Rule, pr_review_state: PrReviewState, matching_text: str, comment: Optional[str], comment_id: Optional[str], file_diff: FileDiff, start_line_num: int, start_offset: int, end_line_num: int, end_offset: int):
>>>>>>> b1ca2659
		repository_id = pr.repository.id # type: ignore
		match_found = True
		if comment is not None:
			threads = threads or self.git_client.get_threads(repository_id, pr.pull_request_id, project=project)
			existing_comment_info = self.find_comment(threads, comment, comment_id, file_diff.path, start_line_num)
			if existing_comment_info is None:
				# Docs say the character indices are 0-based, but they seem to be 1-based.
				# When 0 is given, the context of the line is hidden in the Overview.
				thread_context = CommentThreadContext(file_diff.path,
					right_file_start=CommentPosition(start_line_num, start_offset),
					right_file_end=CommentPosition(end_line_num, end_offset))
				self.send_comment(pr, pr_url, is_dry_run, pr_author, rule, comment, threads, pr_review_state, thread_context, comment_id=comment_id, matching_text=matching_text)
			else:
				self.update_comment(pr, pr_url, is_dry_run, pr_author, rule, comment, comment_id, existing_comment_info, matching_text=matching_text)
		return match_found, threads

	def get_diffs(self, pr: GitPullRequest, pr_url: str) -> list[FileDiff]:
		result = []
		latest_commit = pr.last_merge_source_commit
		if latest_commit == self.pr_url_to_latest_commit_seen.get(pr_url):
			self.logger.debug("Skipping checking diff for commit already seen (%s).", latest_commit)
			return result

		rules = self.config['rules']
		if not any('path_pattern' in rule for rule in rules):
			# We don't need any diffs.
			return result

		# Get the files changed.
		if pr.status == 'completed':
			target_version = latest_commit.commit_id # type: ignore
			target = GitTargetVersionDescriptor(target_version=target_version, target_version_type='commit')
		else:
			pr_branch = branch_pat.sub('', pr.source_ref_name) # type: ignore
			pr_branch = urllib.parse.quote(pr_branch)
			target = GitTargetVersionDescriptor(target_version=pr_branch, target_version_type='branch')
		# The branch to merge into.
		base_branch = branch_pat.sub('', pr.target_ref_name) # type: ignore
		base_branch = urllib.parse.quote(base_branch)
		base = GitBaseVersionDescriptor(base_version=base_branch, base_version_type='branch')

		organization_url = self.config['organization_url']
		project = self.config['project']
		repository_id = pr.repository.id # type: ignore

		self.logger.debug("Getting diffs.")
		diffs: GitCommitDiffs = self.git_client.get_commit_diffs(repository_id, project, diff_common_commit=True, base_version_descriptor=base, target_version_descriptor=target, top=100000)
		changes: list[dict] = diffs.changes # type: ignore

		for change in changes:
			item = change['item']
			change_type = change['changeType']
			# TODO Make sure all change types are handled.
			# TODO Figure out how to get diff for 'edit, rename'.
			# The result for the URL was not found.
			if not item.get('isFolder'):
				original_path = item['path']
				modified_path = change.get('sourceServerItem', original_path)

				is_diff_needed = False
				for rule in rules:
					if 'diff_pattern' in rule \
						and (path_regex := rule.get('path_regex')) is not None \
						and (path_regex.match(modified_path) or path_regex.match(original_path)):
							is_diff_needed = True
							break

				if not is_diff_needed:
					# We don't need the contents, but we still need to track the files changed for rules just based on the files.
					result.append(FileDiff(change_type, modified_path, original_path=original_path))
					continue

				try:
					if change_type == 'edit' or change_type == 'edit, rename':
						if change_type == 'edit, rename':
							original_path = change['sourceServerItem']
							modified_path = item['path']
						self.logger.debug("Getting '%s' diff for \"%s\".", change_type, modified_path)
						# Use an undocumented API to get the diff.
						# Found at https://stackoverflow.com/questions/41713616
						# Use `common_commit` instead of `base_commit` for the original version, otherwise if the PR is not up to date with the target branch, then the diff will make it look like the PR is trying to change more places because it looks like the PR is trying to reset sections that were already changed in the target branch.
						# See https://github.com/juharris/code-reviewer/issues/28 for details.
						diff_url =f'{organization_url}/{project}/_api/_versioncontrol/fileDiff?__v=7&diffParameters={{"originalPath":"{original_path}","originalVersion":"{diffs.common_commit}","modifiedPath":"{modified_path}","modifiedVersion":"{diffs.target_commit}","partialDiff":true,"includeCharDiffs":false}}&repositoryId={repository_id}'
						diff_request = requests.get(diff_url, **self.rest_api_kwargs)
						diff_request.raise_for_status()
						diff = diff_request.json()
						result.append(FileDiff(change_type, modified_path, original_path=original_path, diff=diff))
					elif change_type == 'add':
						self.logger.debug("Getting new file \"%s\".", modified_path)
						url = item['url']
						request = requests.get(url, **self.rest_api_kwargs)
						request.raise_for_status()
						contents = request.text
						result.append(FileDiff(change_type, modified_path, contents=contents))
					else:
						self.logger.debug("Skipping diff for \"%s\" for \"%s\".", change_type, modified_path)
				except:
					# This usually happens when the file doesn't exist anymore in the target branch.
					# Pulling the target branch should help.
					self.logger.exception("Failed to get diff for \"%s\" for \"%s\".\n  Title: \"%s\"\n  URL: %s", change_type, modified_path, pr.title, pr_url)

		return result

	def find_comment(self, threads: list[GitPullRequestCommentThread], comment: str, comment_id: Optional[str] = None, path: Optional[str] = None, start_line_num: Optional[int] = None) -> Optional[CommentSearchResult]:
		result = None
		current_user_id = self.config['user_id']
		comment_id_marker = get_comment_id_marker(comment_id)
		assert threads is not None
		for thread in threads:
			comments: Collection[Comment] = thread.comments # type: ignore
			# We could filter by `thread.status` (can be 'active', 'unknown', ...), but we want to find resolved threads too and reactivate them, if necessary.
			if path is not None:
				assert start_line_num is not None
				if thread.thread_context is None:
					continue
				if thread.thread_context.file_path != path:
					# Not the path we're looking for.
					continue
				# Same path.
				if thread.thread_context.right_file_start is None:
					continue
				if thread.thread_context.right_file_start.line != start_line_num:
					continue
			for c in comments:
				if not c.is_deleted:
					# Prefer finding a comment by ID and ignoring the core content because it should be simpler.
					content: Optional[str] = c.content
					if comment_id is not None and content is not None:
						author: Optional[IdentityRef] = c.author
						if author is not None and author.id == current_user_id and content.endswith(comment_id_marker):
							return CommentSearchResult(c, thread)

					# Even if `comment_id` is set, we still want to try to find a comment with the same core content.
					# This can happen if an old comment now has an ID and we should update old versions of the comment to include the ID.
					if content == comment:
						return CommentSearchResult(c, thread)
		return result

	def is_imperative(self, pr_title: str) -> bool:
		# Remove tags from the beginning of the title.
		tag_start = pr_title.find('[')
		if tag_start != -1:
			tag_end = pr_title.rfind(']')
			if tag_end != -1:
				pr_title = pr_title[tag_end + 1:].strip()

		# Check if the title starts with an imperative verb.
		first_space_index = pr_title.find(' ')
		if first_space_index == -1:
			first_word = pr_title
		else:
			first_word = pr_title[:first_space_index]

		# Just use some simple checks for now.
		for ending in ("ed", "ing", "ion"):
			if first_word.endswith(ending):
				return False

		return True

	def send_comment(self, pr: GitPullRequest, pr_url: str, is_dry_run: bool, pr_author: IdentityRef, rule: Rule, comment: str, threads: list[GitPullRequestCommentThread], pr_review_state: PrReviewState, thread_context: Optional[CommentThreadContext]=None, status='active', comment_id: Optional[str]=None, matching_text: Optional[str]=None):
		comment_count_limit = rule.get('comment_limit')
		if comment_count_limit is None:
			comment_count_limit = self.config['same_comment_per_PR_per_run_limit']
		comment_count_key = comment_id or comment
		current_count = pr_review_state.comment_counts.get(comment_count_key, 0)
		if current_count >= comment_count_limit:
			self.logger.debug("Skipping comment \"%s\" because the limit of %d comments has been reached for \"%s\".\n  URL: %s", comment, comment_count_limit, pr.title, pr_url)
			return

		if matching_text is not None:
			suggestion = self.suggester.get_suggestion(matching_text, rule)
			if suggestion is not None:
				comment += suggestion

		if comment_id is not None:
			comment += get_comment_id_marker(comment_id)
		comment_ = Comment(content=comment)
		thread = GitPullRequestCommentThread(comments=[comment_], status=status, thread_context=thread_context)

		position_phrase = ""
		if thread_context is not None:
			start_line = thread_context.right_file_start.line # type: ignore
			end_line = thread_context.right_file_end.line # type: ignore
			position_phrase = f"\nFile: '{thread_context.file_path}' on line"
			if start_line != end_line:
				position_phrase += f"s {start_line}-{end_line}"
			else:
				position_phrase += f" {start_line}"

		if not is_dry_run:
			self.logger.info("COMMENTING: \"%s\"%s\nTitle: \"%s\"\nBy %s (%s)\n%s", comment, position_phrase, pr.title, pr_author.display_name, pr_author.unique_name, pr_url)
			project = self.config['project']
			repository_id = pr.repository.id # type: ignore
			thread = self.git_client.create_thread(thread, repository_id, pr.pull_request_id, project=project)
		else:
			self.logger.info("Would comment: \"%s\"%s\nTitle: \"%s\"\nBy %s (%s)\n%s", comment, position_phrase, pr.title, pr_author.display_name, pr_author.unique_name, pr_url)

		threads.append(thread)

		pr_review_state.comment_counts[comment_count_key] += 1

	def update_comment(self, pr: GitPullRequest, pr_url: str, is_dry_run: bool, pr_author: IdentityRef, rule: Rule, comment: str, comment_id: Optional[str], existing_comment_info: CommentSearchResult, status='active', matching_text: Optional[str]=None):
		thread: GitPullRequestCommentThread = existing_comment_info.thread
		existing_comment: Comment = existing_comment_info.comment

		if thread.status != status:
			thread.status = status
			if not is_dry_run:
				self.logger.info("CHANGING THREAD STATUS: \"%s\" for comment: \"%s\"\nTitle: \"%s\"\nBy %s (%s)\n%s", status, comment, pr.title, pr_author.display_name, pr_author.unique_name, pr_url)
				project = self.config['project']
				repository_id = pr.repository.id # type: ignore
				thread_ = GitPullRequestCommentThread(status=status)
				self.git_client.update_thread(thread_, repository_id, pr.pull_request_id, thread.id, project=project)
			else:
				self.logger.info("Would update thread status: \"%s\" for comment: \"%s\"\nTitle: \"%s\"\nBy %s (%s)\n%s", status, comment, pr.title, pr_author.display_name, pr_author.unique_name, pr_url)

		if matching_text is not None:
			suggestion = self.suggester.get_suggestion(matching_text, rule)
			if suggestion is not None:
				comment += suggestion
		if comment_id is not None:
			comment += get_comment_id_marker(comment_id)
		if existing_comment.content != comment:
			existing_comment.content = comment
			if not is_dry_run:
				self.logger.info("UPDATING COMMENT: \"%s\"\nTitle: \"%s\"\nBy %s (%s)\n%s", comment, pr.title, pr_author.display_name, pr_author.unique_name, pr_url)
				project = self.config['project']
				repository_id = pr.repository.id # type: ignore
				comment_ = Comment(content=comment)
				self.git_client.update_comment(comment_, repository_id, pr.pull_request_id, thread.id, existing_comment.id, project=project)
			else:
				self.logger.info("Would update comment: \"%s\"\nTitle: \"%s\"\nBy %s (%s)\n%s", comment, pr.title, pr_author.display_name, pr_author.unique_name, pr_url)


	def delete_comments(self, pr, pr_url: str, project, repository_id, delete_comment: Optional[str]) -> Optional[list[GitPullRequestCommentThread]]:
		if not delete_comment:
			return None

		is_dry_run = self.config.get('is_dry_run', False)
		threads: list[GitPullRequestCommentThread] = self.git_client.get_threads(repository_id, pr.pull_request_id, project=project)
		pr_author: IdentityRef = pr.created_by # type: ignore
		for thread in threads:
			comments: Collection[Comment] = thread.comments # type: ignore
			for c in comments:
				if c.content == delete_comment:
					if not is_dry_run:
						self.logger.info("DELETING COMMENT: \"%s\"\nTitle: \"%s\"\nBy %s (%s)\n%s", c.content, pr.title, pr_author.display_name, pr_author.unique_name, pr_url)
						self.git_client.delete_comment(repository_id, pr.pull_request_id, thread.id, c.id, project=project)
					else:
						self.logger.info("Would delete comment: \"%s\"\nTitle: \"%s\"\nBy %s (%s)\n%s", c.content, pr.title, pr_author.display_name, pr_author.unique_name, pr_url)
		return threads

	def set_new_title(self, pr: GitPullRequest, pr_url: str, project: str, is_dry_run: bool, new_title: str):
		new_title = new_title.format(TITLE=pr.title)
		if not is_dry_run:
			repository_id = pr.repository.id # type: ignore
			self.logger.info("SETTING TITLE TO: \"%s\" from \"%s\"\n%s", new_title, pr.title, pr_url)
			self.git_client.update_pull_request(GitPullRequest(title=new_title), repository_id, pr.pull_request_id, project=project)
		else:
			self.logger.info("Would set title to: \"%s\" from \"%s\"\n%s", new_title, pr.title, pr_url)
		pr.title = new_title

	def requeue_policy(self, pr: GitPullRequest, pr_url: str, project: str, is_dry_run: bool, policy_evaluations: list[dict], threads: Optional[list[GitPullRequestCommentThread]], requeue: list[JsonPathCheck], rule: Rule, run_state: RunState, pr_review_state: PrReviewState):
		requeue_config = self.config['requeue_config']
		assert requeue_config is not None
		max_requeues_per_run = requeue_config['max_per_run']
		assert max_requeues_per_run is not None

		requeue_comment = rule.get('requeue_comment')
		comment_id = rule.get('comment_id')

		# Find the policy to requeue.
		for policy_evaluation in policy_evaluations:
			if run_state.num_requeues >= max_requeues_per_run:
				self.logger.debug("Not requeuing \"%s\" because the maximum number of requeues has been reached. URL: %s", pr.title, pr_url)
				break
			if all(self.is_check_match(rule_policy_check, policy_evaluation) for rule_policy_check in requeue):
				name_matches = POLICY_DISPLAY_NAME_JSONPATH.search(policy_evaluation)
				name = name_matches[0] if (name_matches is not None and len(name_matches) > 0) else None
				evaluation_id = policy_evaluation.get('evaluation_id')
				if evaluation_id is None:
					self.logger.warning("Cannot requeue check for \"%s\" because no evaluation ID was found for policy evaluation: %s", name, policy_evaluation)
					break
				if not is_dry_run:
					self.logger.info("REQUEUING \"%s\" (%s) for \"%s\"\n%s", name, evaluation_id, pr.title, pr_url)
					self.policy_client.requeue_policy_evaluation(project, evaluation_id)
				else:
					self.logger.info("Would requeue \"%s\" (%s) for \"%s\"\n%s", name, evaluation_id, pr.title, pr_url)

				run_state.num_requeues += 1

				if requeue_comment is not None:
					assert threads is not None, "`threads` must be provided to add a comment."
					pr_author: IdentityRef = pr.created_by # type: ignore
					self.send_comment(pr, pr_url, is_dry_run, pr_author, rule, requeue_comment, threads, pr_review_state, status='closed', comment_id=comment_id)


def main():
	from injector import Injector

	from config import ConfigModule
	from logger import LoggingModule

	config_source = sys.argv[1]

	inj = Injector([
		ConfigModule(config_source),
		LoggingModule,
	])
	runner = inj.get(Runner)
	runner.run()


if __name__ == '__main__':
	main()<|MERGE_RESOLUTION|>--- conflicted
+++ resolved
@@ -532,13 +532,8 @@
 			# Maybe the line starts with a newline when checking multiple lines?
 			return self.handle_diff_found(pr, pr_url, project, is_dry_run, pr_author, threads, rule, pr_review_state, matching_text, comment, comment_id, file_diff, line_num, 1 + m.start(), line_num, 1 + m.end())
 		return match_found, threads
-<<<<<<< HEAD
-
-	def handle_diff_found(self, pr: GitPullRequest, pr_url: str, project: str, is_dry_run: bool, pr_author, threads: Optional[list[GitPullRequestCommentThread]], rule: Rule, pr_review_state: PrReviewState, text: str, comment: Optional[str], comment_id: Optional[str], file_diff: FileDiff, start_line_num: int, start_offset: int, end_line_num: int, end_offset: int):
-=======
-	
+
 	def handle_diff_found(self, pr: GitPullRequest, pr_url: str, project: str, is_dry_run: bool, pr_author, threads: Optional[list[GitPullRequestCommentThread]], rule: Rule, pr_review_state: PrReviewState, matching_text: str, comment: Optional[str], comment_id: Optional[str], file_diff: FileDiff, start_line_num: int, start_offset: int, end_line_num: int, end_offset: int):
->>>>>>> b1ca2659
 		repository_id = pr.repository.id # type: ignore
 		match_found = True
 		if comment is not None:
